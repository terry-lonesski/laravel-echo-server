--- conflicted
+++ resolved
@@ -4,12 +4,8 @@
 let echo = require('./../../dist');
 let inquirer = require('inquirer');
 const crypto = require('crypto');
-<<<<<<< HEAD
-=======
+
 import ErrnoException = NodeJS.ErrnoException;
-
-const CONFIG_FILE = process.cwd() + '/laravel-echo-server.json';
->>>>>>> dec5e736
 
 /**
  * Laravel Echo Server CLI
@@ -249,13 +245,8 @@
                 return false;
             }
 
-<<<<<<< HEAD
-            var options = this.readConfigFile(configFile);
-
-=======
-            let options = JSON.parse(fs.readFileSync(configFile, 'utf8'));
-            options = this.resolveEnvFileOptions(options);
->>>>>>> dec5e736
+            let options = this.readConfigFile(configFile);
+
             options.devMode = yargs.argv.dev || options.devMode || false;
 
             let lockFile = path.join(path.dirname(configFile), path.basename(configFile, '.json') + '.lock');
@@ -508,6 +499,6 @@
             process.exit();
         }
 
-        return data;
+        return this.resolveEnvFileOptions(data);
     }
 }