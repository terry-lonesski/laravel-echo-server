var Redis = require('ioredis');
import { Log } from './../log';
import { Subscriber } from './subscriber';

export class RedisSubscriber implements Subscriber {
    /**
     * Redis pub/sub client.
     *
     * @type {object}
     */
    private _redis: any;

    /**
     * Create a new instance of subscriber.
     */
    constructor(private options) {
        this._redis = new Redis(options.databaseConfig.redis);
    }

    /**
     * Subscribe to events to broadcast.
     *
     * @return {void}
     */
    subscribe(callback): Promise<any> {

        return new Promise((resolve, reject) => {
            this._redis.on('pmessage', (subscribed, channel, message) => {
                try {
                    message = JSON.parse(message);

<<<<<<< HEAD
                if (this.options.devMode) {
                    Log.info("Channel: " + channel);
                    Log.info("Event: " + message.event);
                }
=======
                    if (this.options.devMode) {
                        Log.info("Channel: " + channel);
                        Log.info("Event: " + message.event);
                    }
>>>>>>> 1d0f80df

                    callback(channel, message);
                } catch(e){
                    Log.info("No JSON message");
                }
            });

            this._redis.psubscribe('*', (err, count) => {
                if (err) {
                    reject('Redis could not subscribe.')
                }

                Log.success('Listening for redis events...');

                resolve();
            });
        });
    }
}<|MERGE_RESOLUTION|>--- conflicted
+++ resolved
@@ -29,17 +29,10 @@
                 try {
                     message = JSON.parse(message);
 
-<<<<<<< HEAD
-                if (this.options.devMode) {
-                    Log.info("Channel: " + channel);
-                    Log.info("Event: " + message.event);
-                }
-=======
-                    if (this.options.devMode) {
-                        Log.info("Channel: " + channel);
-                        Log.info("Event: " + message.event);
-                    }
->>>>>>> 1d0f80df
+					if (this.options.devMode) {
+						Log.info("Channel: " + channel);
+						Log.info("Event: " + message.event);
+					}
 
                     callback(channel, message);
                 } catch(e){
