--- conflicted
+++ resolved
@@ -220,11 +220,7 @@
         this.server.io.on('connection', socket => {
             this.onSubscribe(socket);
             this.onUnsubscribe(socket);
-<<<<<<< HEAD
             this.onClientEvent(socket);
-=======
-            this.onDisconnecting(socket);
->>>>>>> 9e27d63b
         });
     }
 
